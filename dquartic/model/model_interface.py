--- conflicted
+++ resolved
@@ -522,11 +522,7 @@
             sample_idx = np.random.randint(len(dataloader.dataset))
 
         ms2_1, ms1_1, ms2_2, _ = dataloader.dataset[sample_idx]
-<<<<<<< HEAD
         x_0, ms1_cond = ms2_1.to(self.device).unsqueeze(0), ms1_1.to(self.device).unsqueeze(0)
-=======
-        x_start, ms1_cond = ms2_1.to(self.device), ms1_1.to(self.device)
->>>>>>> 56595018
 
         # Simulated mixed spectra from target sample and other sample
         ms2_cond = (ms2_1 * mixture_weights[0]).to(self.device) + (ms2_2 * mixture_weights[1]).to(
